--- conflicted
+++ resolved
@@ -55,24 +55,15 @@
     "fix-certs": "bun scripts/fix-certs.js"
   },
   "devDependencies": {
-<<<<<<< HEAD
-    "@stacksjs/bumpx": "^0.1.17",
-=======
     "@stacksjs/bumpx": "^0.1.84",
->>>>>>> 2731dd97
     "@stacksjs/clarity": "^0.3.23",
     "@stacksjs/docs": "^0.70.23",
     "@stacksjs/eslint-config": "^4.10.2-beta.3",
     "@stacksjs/gitlint": "^0.1.5",
     "@stacksjs/logsmith": "^0.1.18",
     "@stacksjs/tlsx": "^0.10.0",
-<<<<<<< HEAD
-    "@types/bun": "^1.2.15",
+    "@types/bun": "^1.2.23",
     "buddy-bot": "^0.9.7",
-=======
-    "@types/bun": "^1.2.23",
-    "buddy-bot": "^0.8.9",
->>>>>>> 2731dd97
     "bun-git-hooks": "^0.2.19",
     "bun-plugin-dtsx": "^0.21.12",
     "bunfig": "^0.10.0",
